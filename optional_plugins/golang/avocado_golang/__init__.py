--- conflicted
+++ resolved
@@ -87,18 +87,9 @@
     """
     name = "golang"
 
-<<<<<<< HEAD
-    def __init__(self, args, extra_params):
-        super(GolangLoader, self).__init__(args, extra_params)
-
     def discover(self, reference, which_tests=loader.DiscoverMode.DEFAULT):
         if GO_BIN is None:
             return self._no_tests(which_tests, reference, 'Go binary not found.')
-=======
-    def discover(self, url, which_tests=loader.DiscoverMode.DEFAULT):
-        if _GO_BIN is None:
-            return self._no_tests(which_tests, url, 'Go binary not found.')
->>>>>>> 6fbe67ec
 
         if reference is None:
             return []
