--- conflicted
+++ resolved
@@ -767,21 +767,12 @@
         """
         self._init_subprocess()
         if self.is_sudo_enabled():
-<<<<<<< HEAD
-            for child_pid in get_children_pids(self.get_pid()):
-                kill_child_cmd = 'kill -%d %d' % (int(sig), child_pid)
-                try:
-                    run(kill_child_cmd, sudo=True)
-                except Exception:  # pylint: disable=W0703
-                    continue
-=======
             pids = get_children_pids(self.get_pid())
             pids.append(self.get_pid())
             for pid in pids:
                 kill_cmd = 'kill -%d %d' % (int(sig), pid)
                 with contextlib.suppress(Exception):
                     run(kill_cmd, sudo=True)
->>>>>>> 9c794f98
         else:
             self._popen.send_signal(sig)
 
