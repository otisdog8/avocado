#!/usr/bin/env python

# This program is free software; you can redistribute it and/or modify
# it under the terms of the GNU General Public License as published by
# the Free Software Foundation; either version 2 of the License, or
# (at your option) any later version.
#
# This program is distributed in the hope that it will be useful,
# but WITHOUT ANY WARRANTY; without even the implied warranty of
# MERCHANTABILITY or FITNESS FOR A PARTICULAR PURPOSE.
#
# See LICENSE for more details.
#
# Copyright: Red Hat Inc. 2013-2014
# Author: Lucas Meneghel Rodrigues <lmr@redhat.com>

import json
import tempfile
import unittest
import os
import sys
import shutil
from xml.dom import minidom

# simple magic for using scripts within a source tree
basedir = os.path.join(os.path.dirname(os.path.abspath(__file__)), '..', '..', '..', '..')
basedir = os.path.abspath(basedir)
if os.path.isdir(os.path.join(basedir, 'avocado')):
    sys.path.append(basedir)

from avocado.utils import process


class OutputTest(unittest.TestCase):

    def test_output_doublefree(self):
        os.chdir(basedir)
        cmd_line = './scripts/avocado run doublefree'
        result = process.run(cmd_line, ignore_status=True)
        expected_rc = 1
        output = result.stdout + result.stderr
        self.assertEqual(result.exit_status, expected_rc,
                         "Avocado did not return rc %d:\n%s" %
                         (expected_rc, result))
        bad_string = 'double free or corruption'
        self.assertNotIn(bad_string, output,
                         "Libc double free can be seen in avocado "
                         "doublefree output:\n%s" % output)


class OutputPluginTest(unittest.TestCase):

    def check_output_files(self, debug_log):
        base_dir = os.path.dirname(debug_log)
        json_output = os.path.join(base_dir, 'results.json')
        self.assertTrue(os.path.isfile(json_output))
        with open(json_output, 'r') as fp:
            json.load(fp)
        xunit_output = os.path.join(base_dir, 'results.xml')
        self.assertTrue(os.path.isfile(json_output))
        minidom.parse(xunit_output)

    def test_output_incompatible_setup(self):
        os.chdir(basedir)
        cmd_line = './scripts/avocado run --xunit - --json - passtest'
        result = process.run(cmd_line, ignore_status=True)
        expected_rc = 2
        output = result.stdout + result.stderr
        self.assertEqual(result.exit_status, expected_rc,
                         "Avocado did not return rc %d:\n%s" %
                         (expected_rc, result))
        error_excerpt = "Options --json --xunit are trying to use stdout simultaneously"
        self.assertIn(error_excerpt, output,
                      "Missing excerpt error message from output:\n%s" % output)

    def test_output_incompatible_setup_2(self):
        os.chdir(basedir)
        cmd_line = './scripts/avocado run --vm --json - passtest'
        result = process.run(cmd_line, ignore_status=True)
        expected_rc = 2
        output = result.stdout + result.stderr
        self.assertEqual(result.exit_status, expected_rc,
                         "Avocado did not return rc %d:\n%s" %
                         (expected_rc, result))
        error_excerpt = "Options --json --vm are trying to use stdout simultaneously"
        self.assertIn(error_excerpt, output,
                      "Missing excerpt error message from output:\n%s" % output)

    def test_output_incompatible_setup_3(self):
        os.chdir(basedir)
        cmd_line = './scripts/avocado run --html - sleeptest'
        result = process.run(cmd_line, ignore_status=True)
        expected_rc = 2
        output = result.stdout + result.stderr
        self.assertEqual(result.exit_status, expected_rc,
                         "Avocado did not return rc %d:\n%s" %
                         (expected_rc, result))
        error_excerpt = "HTML to stdout not supported"
        self.assertIn(error_excerpt, output,
                      "Missing excerpt error message from output:\n%s" % output)

    def test_output_compatible_setup(self):
        tmpfile = tempfile.mktemp()
        os.chdir(basedir)
        cmd_line = './scripts/avocado run --journal --xunit %s --json - passtest' % tmpfile
        result = process.run(cmd_line, ignore_status=True)
        output = result.stdout + result.stderr
        expected_rc = 0
        try:
            self.assertEqual(result.exit_status, expected_rc,
                             "Avocado did not return rc %d:\n%s" %
                             (expected_rc, result))
            # Check if we are producing valid outputs
            json.loads(output)
            minidom.parse(tmpfile)
        finally:
            try:
                os.remove(tmpfile)
            except OSError:
                pass

    def test_output_compatible_setup_2(self):
        tmpfile = tempfile.mktemp()
        os.chdir(basedir)
        cmd_line = './scripts/avocado run --xunit - --json %s passtest' % tmpfile
        result = process.run(cmd_line, ignore_status=True)
        output = result.stdout + result.stderr
        expected_rc = 0
        try:
            self.assertEqual(result.exit_status, expected_rc,
                             "Avocado did not return rc %d:\n%s" %
                             (expected_rc, result))
            # Check if we are producing valid outputs
            with open(tmpfile, 'r') as fp:
                json_results = json.load(fp)
                debug_log = json_results['debuglog']
                self.check_output_files(debug_log)
            minidom.parseString(output)
        finally:
            try:
                os.remove(tmpfile)
            except OSError:
                pass

    def test_output_compatible_setup_3(self):
        tmpfile = tempfile.mktemp()
        tmpfile2 = tempfile.mktemp()
        tmpdir = tempfile.mkdtemp()
        tmpfile3 = tempfile.mktemp(dir=tmpdir)
        os.chdir(basedir)
<<<<<<< HEAD
        cmd_line = './scripts/avocado run --xunit %s --json %s passtest' % (tmpfile, tmpfile2)
=======
        cmd_line = ('./scripts/avocado run --xunit %s --json %s --html %s sleeptest' %
                    (tmpfile, tmpfile2, tmpfile3))
>>>>>>> b53cdc5c
        result = process.run(cmd_line, ignore_status=True)
        output = result.stdout + result.stderr
        expected_rc = 0
        tmpdir_contents = os.listdir(tmpdir)
        self.assertEqual(len(tmpdir_contents), 5,
                         'Not all resources dir were created: %s' % tmpdir_contents)
        try:
            self.assertEqual(result.exit_status, expected_rc,
                             "Avocado did not return rc %d:\n%s" %
                             (expected_rc, result))
            self.assertNotEqual(output, "", "Output is empty")
            # Check if we are producing valid outputs
            with open(tmpfile2, 'r') as fp:
                json_results = json.load(fp)
                debug_log = json_results['debuglog']
                self.check_output_files(debug_log)
            minidom.parse(tmpfile)
        finally:
            try:
                os.remove(tmpfile)
                os.remove(tmpfile2)
                shutil.rmtree(tmpdir)
            except OSError:
                pass

    def test_output_compatible_setup_nooutput(self):
        tmpfile = tempfile.mktemp()
        tmpfile2 = tempfile.mktemp()
        os.chdir(basedir)
        cmd_line = './scripts/avocado run --silent --xunit %s --json %s passtest' % (tmpfile, tmpfile2)
        result = process.run(cmd_line, ignore_status=True)
        output = result.stdout + result.stderr
        expected_rc = 0
        try:
            self.assertEqual(result.exit_status, expected_rc,
                             "Avocado did not return rc %d:\n%s" %
                             (expected_rc, result))
            self.assertEqual(output, "", "Output is not empty:\n%s" % output)
            # Check if we are producing valid outputs
            with open(tmpfile2, 'r') as fp:
                json_results = json.load(fp)
                debug_log = json_results['debuglog']
                self.check_output_files(debug_log)
            minidom.parse(tmpfile)
        finally:
            try:
                os.remove(tmpfile)
                os.remove(tmpfile2)
            except OSError:
                pass

    def test_show_job_log(self):
        os.chdir(basedir)
        cmd_line = './scripts/avocado run passtest --show-job-log'
        result = process.run(cmd_line, ignore_status=True)
        expected_rc = 0
        self.assertEqual(result.exit_status, expected_rc,
                         "Avocado did not return rc %d:\n%s" %
                         (expected_rc, result))

    def test_silent_trumps_show_job_log(self):
        os.chdir(basedir)
        cmd_line = './scripts/avocado run passtest --show-job-log --silent'
        result = process.run(cmd_line, ignore_status=True)
        output = result.stdout + result.stderr
        expected_rc = 0
        self.assertEqual(result.exit_status, expected_rc,
                         "Avocado did not return rc %d:\n%s" %
                         (expected_rc, result))
        self.assertEqual(output, "")

    def test_default_enabled_plugins(self):
        os.chdir(basedir)
        cmd_line = './scripts/avocado run passtest'
        result = process.run(cmd_line, ignore_status=True)
        output = result.stdout + result.stderr
        expected_rc = 0
        self.assertEqual(result.exit_status, expected_rc,
                         "Avocado did not return rc %d:\n%s" %
                         (expected_rc, result))
        output_lines = output.splitlines()
        second_line = output_lines[1]
        debug_log = second_line.split()[-1]
        self.check_output_files(debug_log)

    def test_verify_whiteboard_save(self):
        tmpfile = tempfile.mktemp()
        try:
            os.chdir(basedir)
            cmd_line = './scripts/avocado run whiteboard --json %s' % tmpfile
            result = process.run(cmd_line, ignore_status=True)
            expected_rc = 0
            self.assertEqual(result.exit_status, expected_rc,
                             "Avocado did not return rc %d:\n%s" %
                             (expected_rc, result))
            with open(tmpfile, 'r') as fp:
                json_results = json.load(fp)
                debug_log = json_results['debuglog']
                debug_dir = os.path.dirname(debug_log)
                test_result_dir = os.path.join(debug_dir, 'test-results', 'whiteboard.py')
                whiteboard_path = os.path.join(test_result_dir, 'whiteboard')
                self.assertTrue(os.path.exists(whiteboard_path),
                                'Missing whiteboard file %s' % whiteboard_path)
        finally:
            try:
                os.remove(tmpfile)
            except OSError:
                pass

if __name__ == '__main__':
    unittest.main()<|MERGE_RESOLUTION|>--- conflicted
+++ resolved
@@ -148,12 +148,8 @@
         tmpdir = tempfile.mkdtemp()
         tmpfile3 = tempfile.mktemp(dir=tmpdir)
         os.chdir(basedir)
-<<<<<<< HEAD
-        cmd_line = './scripts/avocado run --xunit %s --json %s passtest' % (tmpfile, tmpfile2)
-=======
-        cmd_line = ('./scripts/avocado run --xunit %s --json %s --html %s sleeptest' %
+        cmd_line = ('./scripts/avocado run --xunit %s --json %s --html %s passtest' %
                     (tmpfile, tmpfile2, tmpfile3))
->>>>>>> b53cdc5c
         result = process.run(cmd_line, ignore_status=True)
         output = result.stdout + result.stderr
         expected_rc = 0
